--- conflicted
+++ resolved
@@ -30,13 +30,8 @@
 	github.com/leodido/go-urn v1.2.1 // indirect
 	github.com/lib/pq v1.10.1 // indirect
 	github.com/magiconair/properties v1.8.5 // indirect
-<<<<<<< HEAD
-	github.com/mitchellh/mapstructure v1.4.1 // indirect
-	github.com/pelletier/go-toml v1.9.1 // indirect
-=======
 	github.com/mitchellh/mapstructure v1.4.1
 	github.com/pelletier/go-toml v1.9.0 // indirect
->>>>>>> c18edffc
 	github.com/rs/cors v1.7.0 // indirect
 	github.com/spf13/afero v1.6.0 // indirect
 	github.com/spf13/cast v1.3.1 // indirect
