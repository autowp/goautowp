FROM ubuntu:focal as builder

ENV DEBIAN_FRONTEND=non-interactive \
    PATH=$PATH:/usr/local/go/bin:$HOME/go/bin \
    GOPATH=$HOME/go

RUN apt-get update -qqy && \
    apt-get dist-upgrade -qqy && \
    apt-get install -qqy \
        ca-certificates \
        gcc \
        git \
        pkg-config \
        gcc \
        git \
        imagemagick \
        libmagickwand-dev \
        libc-dev \
        wget \
    && \
    update-ca-certificates && \
<<<<<<< HEAD
    wget -q https://go.dev/dl/go1.19.2.linux-amd64.tar.gz && \
    rm -rf /usr/local/go && tar -C /usr/local -xzf go1.19.2.linux-amd64.tar.gz && \
    rm go1.19.2.linux-amd64.tar.gz
=======
    wget -q https://go.dev/dl/go1.19.linux-amd64.tar.gz && \
    rm -rf /usr/local/go && tar -C /usr/local -xzf go1.19.linux-amd64.tar.gz && \
    rm go1.19.linux-amd64.tar.gz
>>>>>>> 6b755888

WORKDIR $GOPATH/src/github.com/autowp/goautowp/

# Populate the module cache based on the go.{mod,sum} files.
COPY go.mod go.sum ./
RUN go mod download && \
    go mod verify

COPY . $GOPATH/src/github.com/autowp/goautowp/

RUN GOOS=linux GOARCH=amd64 go build -ldflags="-w -s" -o /app cmd/goautowp/goautowp.go

############################
FROM ubuntu:focal

LABEL app_name="autowp.goautowp" \
      maintainer="dmitry@pereslegin.ru"

ENV DEBIAN_FRONTEND=non-interactive \
    USER=appuser \
    UID=10001

EXPOSE 8080

ENTRYPOINT ["/app"]

WORKDIR /

RUN apt-get update -qqy && \
    apt-get dist-upgrade -qqy && \
    apt-get install -qqy \
        ca-certificates \
        imagemagick \
        xmlstarlet \
    && \
    update-ca-certificates && \
    cat /etc/ImageMagick-6/policy.xml | \
            xmlstarlet ed -u "/policymap/policy[@domain='resource'][@name='memory']/@value" -v "2GiB" | \
            xmlstarlet ed -u "/policymap/policy[@domain='resource'][@name='disk']/@value" -v "10GiB" > /etc/ImageMagick-6/policy2.xml \
    && \
    # See https://stackoverflow.com/a/55757473/12429735RUN
    adduser \
        --disabled-password \
        --gecos "" \
        --home "/nonexistent" \
        --shell "/sbin/nologin" \
        --no-create-home \
        --uid "${UID}" \
        "${USER}"

USER appuser:appuser

COPY --from=builder /app /app
COPY migrations /migrations
COPY postgres-migrations /postgres-migrations
COPY defaults.yaml /defaults.yaml<|MERGE_RESOLUTION|>--- conflicted
+++ resolved
@@ -19,15 +19,9 @@
         wget \
     && \
     update-ca-certificates && \
-<<<<<<< HEAD
     wget -q https://go.dev/dl/go1.19.2.linux-amd64.tar.gz && \
     rm -rf /usr/local/go && tar -C /usr/local -xzf go1.19.2.linux-amd64.tar.gz && \
     rm go1.19.2.linux-amd64.tar.gz
-=======
-    wget -q https://go.dev/dl/go1.19.linux-amd64.tar.gz && \
-    rm -rf /usr/local/go && tar -C /usr/local -xzf go1.19.linux-amd64.tar.gz && \
-    rm go1.19.linux-amd64.tar.gz
->>>>>>> 6b755888
 
 WORKDIR $GOPATH/src/github.com/autowp/goautowp/
 
