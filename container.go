package goautowp

import (
	"context"
	"database/sql"
	"fmt"
	"github.com/Nerzal/gocloak/v8"
<<<<<<< HEAD
	"github.com/autowp/goautowp/image/storage"
=======
	"github.com/autowp/goautowp/email"
	"github.com/autowp/goautowp/users"
>>>>>>> c18edffc
	"github.com/casbin/casbin"
	"github.com/getsentry/sentry-go"
	sentrygin "github.com/getsentry/sentry-go/gin"
	"github.com/gin-gonic/gin"
	"github.com/improbable-eng/grpc-web/go/grpcweb"
	"github.com/jackc/pgx/v4/pgxpool"
	"google.golang.org/grpc"
	"log"
	"net/http"
	"time"
)

// Container Container
type Container struct {
	autowpDB           *sql.DB
	banRepository      *BanRepository
	catalogue          *Catalogue
	comments           *Comments
	config             Config
	contactsRepository *ContactsRepository
	duplicateFinder    *DuplicateFinder
	enforcer           *casbin.Enforcer
	feedback           *Feedback
	grpcServer         *GRPCServer
	location           *time.Location
	privateHttpServer  *http.Server
	privateRouter      *gin.Engine
	publicHttpServer   *http.Server
	publicRouter       http.HandlerFunc
	traffic            *Traffic
	trafficDB          *pgxpool.Pool
	userRepository     *users.Repository
	forums             *Forums
	messages           *Messages
	keyCloak           gocloak.GoCloak
	passwordRecovery   *PasswordRecovery
<<<<<<< HEAD
	emailSender        EmailSender
	imageStorage       *storage.Storage
=======
	emailSender        email.Sender
	events             *Events
	usersGrpcServer    *UsersGRPCServer
>>>>>>> c18edffc
}

// NewContainer constructor
func NewContainer(config Config) *Container {
	return &Container{
		config: config,
	}
}

func (s *Container) Close() error {
	s.banRepository = nil
	s.catalogue = nil
	s.comments = nil
	s.contactsRepository = nil
	s.duplicateFinder = nil
	s.traffic = nil
	s.userRepository = nil
	s.feedback = nil

	if s.autowpDB != nil {
		err := s.autowpDB.Close()
		if err != nil {
			log.Println(err.Error())
			sentry.CaptureException(err)
		}
		s.autowpDB = nil
	}

	if s.trafficDB != nil {
		s.trafficDB.Close()
		s.trafficDB = nil
	}

	return nil
}

func (s *Container) GetAutowpDB() (*sql.DB, error) {
	if s.autowpDB != nil {
		return s.autowpDB, nil
	}

	start := time.Now()
	timeout := 60 * time.Second

	log.Println("Waiting for mysql")

	var db *sql.DB
	var err error
	for {
		db, err = sql.Open("mysql", s.config.AutowpDSN)
		if err != nil {
			return nil, err
		}

		err = db.Ping()
		if err == nil {
			log.Println("Started.")
			break
		}

		if time.Since(start) > timeout {
			return nil, err
		}

		fmt.Print(".")
		time.Sleep(100 * time.Millisecond)
	}

	s.autowpDB = db

	return s.autowpDB, nil
}

func (s *Container) GetBanRepository() (*BanRepository, error) {
	if s.banRepository == nil {
		db, err := s.GetTrafficDB()
		if err != nil {
			return nil, err
		}

		s.banRepository, err = NewBanRepository(db)
		if err != nil {
			return nil, err
		}
	}

	return s.banRepository, nil
}

func (s *Container) GetCatalogue() (*Catalogue, error) {
	if s.catalogue == nil {
		db, err := s.GetAutowpDB()
		if err != nil {
			return nil, err
		}

		enforcer := s.GetEnforcer()

		s.catalogue, err = NewCatalogue(db, enforcer)
		if err != nil {
			return nil, err
		}
	}

	return s.catalogue, nil
}

func (s *Container) GetComments() (*Comments, error) {
	if s.comments == nil {
		db, err := s.GetAutowpDB()
		if err != nil {
			return nil, err
		}

		extractor := s.GetUserExtractor()

		s.comments = NewComments(db, extractor)
	}

	return s.comments, nil
}

func (s *Container) GetConfig() Config {
	return s.config
}

func (s *Container) GetContactsRepository() (*ContactsRepository, error) {
	if s.contactsRepository == nil {
		db, err := s.GetAutowpDB()
		if err != nil {
			return nil, err
		}

		s.contactsRepository = NewContactsRepository(db)
	}

	return s.contactsRepository, nil
}

func (s *Container) GetDuplicateFinder() (*DuplicateFinder, error) {
	if s.duplicateFinder == nil {
		db, err := s.GetAutowpDB()
		if err != nil {
			return nil, err
		}

		s.duplicateFinder, err = NewDuplicateFinder(db)
		if err != nil {
			return nil, err
		}
	}

	return s.duplicateFinder, nil
}

func (s *Container) GetEnforcer() *casbin.Enforcer {
	if s.enforcer == nil {
		s.enforcer = casbin.NewEnforcer("model.conf", "policy.csv")
	}

	return s.enforcer
}

func (s *Container) GetFeedback() (*Feedback, error) {
	if s.feedback == nil {

		config := s.GetConfig()

		emailSender := s.GetEmailSender()

		var err error
		s.feedback, err = NewFeedback(config.Feedback, config.Recaptcha, config.Captcha, emailSender)
		if err != nil {
			return nil, err
		}
	}

	return s.feedback, nil
}

func (s *Container) GetIPExtractor() *IPExtractor {
	return NewIPExtractor(s)
}

// GetLocation GetLocation
func (s *Container) GetLocation() (*time.Location, error) {
	if s.location == nil {
		loc, err := time.LoadLocation("UTC")
		if err != nil {
			return nil, err
		}

		s.location = loc
	}

	return s.location, nil
}

func (s *Container) GetPrivateHttpServer() (*http.Server, error) {
	if s.privateHttpServer == nil {
		config := s.GetConfig()

		router, err := s.GetPrivateRouter()
		if err != nil {
			return nil, err
		}

		s.privateHttpServer = &http.Server{Addr: config.PrivateRest.Listen, Handler: router}
	}

	return s.privateHttpServer, nil
}

func (s *Container) GetPrivateRouter() (*gin.Engine, error) {
	if s.privateRouter != nil {
		return s.privateRouter, nil
	}

	traffic, err := s.GetTraffic()
	if err != nil {
		return nil, err
	}

	r := gin.New()
	r.Use(gin.Recovery())
	r.Use(sentrygin.New(sentrygin.Options{}))

	traffic.SetupPrivateRouter(r)

	s.privateRouter = r

	return s.privateRouter, nil
}

func (s *Container) GetPublicHttpServer() (*http.Server, error) {
	if s.publicHttpServer == nil {
		config := s.GetConfig()

		r, err := s.GetPublicRouter()
		if err != nil {
			return nil, err
		}

		s.publicHttpServer = &http.Server{Addr: config.PublicRest.Listen, Handler: r}
	}

	return s.publicHttpServer, nil
}

func (s *Container) GetPublicRouter() (http.HandlerFunc, error) {

	if s.publicRouter != nil {
		return s.publicRouter, nil
	}

	srv, err := s.GetGRPCServer()
	if err != nil {
		return nil, err
	}

	usersSrv, err := s.GetUsersGRPCServer()
	if err != nil {
		return nil, err
	}

	grpcServer := grpc.NewServer()
	RegisterAutowpServer(grpcServer, srv)
	RegisterUsersServer(grpcServer, usersSrv)

	wrappedGrpc := grpcweb.WrapServer(grpcServer)

	s.publicRouter = wrappedGrpc.ServeHTTP

	return s.publicRouter, nil
}

func (s *Container) GetTraffic() (*Traffic, error) {
	if s.traffic == nil {
		db, err := s.GetTrafficDB()
		if err != nil {
			return nil, err
		}

		autowpDB, err := s.GetAutowpDB()
		if err != nil {
			return nil, err
		}

		ban, err := s.GetBanRepository()
		if err != nil {
			return nil, err
		}

		enforcer := s.GetEnforcer()

		userExtractor := s.GetUserExtractor()

		traffic, err := NewTraffic(db, autowpDB, enforcer, ban, userExtractor)
		if err != nil {
			log.Println(err.Error())
			return nil, err
		}

		s.traffic = traffic
	}

	return s.traffic, nil
}

func (s *Container) GetTrafficDB() (*pgxpool.Pool, error) {

	if s.trafficDB != nil {
		return s.trafficDB, nil
	}

	config := s.GetConfig()

	start := time.Now()
	timeout := 60 * time.Second

	log.Println("Waiting for postgres")

	var pool *pgxpool.Pool
	var err error
	for {
		pool, err = pgxpool.Connect(context.Background(), config.TrafficDSN)
		if err != nil {
			return nil, err
		}

		db, err := pool.Acquire(context.Background())
		if err != nil {
			return nil, err
		}

		err = db.Conn().Ping(context.Background())
		db.Release()
		if err == nil {
			log.Println("Started.")
			break
		}

		if time.Since(start) > timeout {
			return nil, err
		}

		log.Println(err)
		fmt.Print(".")
		time.Sleep(100 * time.Millisecond)
	}

	s.trafficDB = pool

	return pool, nil
}

func (s *Container) GetUserExtractor() *UserExtractor {
	return NewUserExtractor(s)
}

func (s *Container) GetUserRepository() (*users.Repository, error) {

	if s.userRepository == nil {
		autowpDB, err := s.GetAutowpDB()
		if err != nil {
			return nil, err
		}

		config := s.GetConfig()

		s.userRepository = users.NewRepository(
			autowpDB,
			config.UsersSalt,
			config.EmailSalt,
			config.Languages,
			s.GetEmailSender(),
			s.GetKeyCloak(),
			config.KeyCloak,
		)
	}

	return s.userRepository, nil
}

func (s *Container) GetGRPCServer() (*GRPCServer, error) {
	if s.grpcServer == nil {
		catalogue, err := s.GetCatalogue()
		if err != nil {
			return nil, err
		}

		config := s.GetConfig()

		db, err := s.GetAutowpDB()
		if err != nil {
			return nil, err
		}

		enforcer := s.GetEnforcer()

		contactsRepository, err := s.GetContactsRepository()
		if err != nil {
			return nil, err
		}

		userRepository, err := s.GetUserRepository()
		if err != nil {
			return nil, err
		}

		userExtractor := s.GetUserExtractor()

		comments, err := s.GetComments()
		if err != nil {
			return nil, err
		}

		traffic, err := s.GetTraffic()
		if err != nil {
			return nil, err
		}

		ipExtractor := s.GetIPExtractor()

		feedback, err := s.GetFeedback()
		if err != nil {
			return nil, err
		}

		forums, err := s.GetForums()
		if err != nil {
			return nil, err
		}

		messages, err := s.GetMessages()
		if err != nil {
			return nil, err
		}

		s.grpcServer = NewGRPCServer(
			catalogue,
			config.Recaptcha,
			config.FileStorage,
			db,
			enforcer,
			config.Auth.OAuth.Secret,
			contactsRepository,
			userRepository,
			userExtractor,
			comments,
			traffic,
			ipExtractor,
			feedback,
			forums,
			messages,
		)
	}

	return s.grpcServer, nil
}

func (s *Container) GetUsersGRPCServer() (*UsersGRPCServer, error) {
	if s.usersGrpcServer == nil {
		config := s.GetConfig()

		db, err := s.GetAutowpDB()
		if err != nil {
			return nil, err
		}

		enforcer := s.GetEnforcer()

		contactsRepository, err := s.GetContactsRepository()
		if err != nil {
			return nil, err
		}

		userRepository, err := s.GetUserRepository()
		if err != nil {
			return nil, err
		}

		events, err := s.GetEvents()
		if err != nil {
			return nil, err
		}

		pr, err := s.GetPasswordRecovery()
		if err != nil {
			return nil, err
		}

		s.usersGrpcServer = NewUsersGRPCServer(
			config.Auth.OAuth.Secret,
			db,
			enforcer,
			contactsRepository,
			userRepository,
			events,
			config.Languages,
			config.Captcha,
			pr,
		)
	}

	return s.usersGrpcServer, nil
}

func (s *Container) GetForums() (*Forums, error) {
	if s.forums == nil {
		db, err := s.GetAutowpDB()
		if err != nil {
			return nil, err
		}

		s.forums = NewForums(db)
	}

	return s.forums, nil
}

func (s *Container) GetMessages() (*Messages, error) {
	if s.messages == nil {
		db, err := s.GetAutowpDB()
		if err != nil {
			return nil, err
		}

		s.messages = NewMessages(db)
	}

	return s.messages, nil
}

func (s *Container) GetKeyCloak() gocloak.GoCloak {
	if s.keyCloak == nil {
		config := s.GetConfig()

		client := gocloak.NewClient(config.KeyCloak.URL)

		s.keyCloak = client
	}

	return s.keyCloak
}

func (s *Container) GetPasswordRecovery() (*PasswordRecovery, error) {
	if s.passwordRecovery == nil {
		config := s.GetConfig()

		autowpDB, err := s.GetAutowpDB()
		if err != nil {
			return nil, err
		}

		emailSender := s.GetEmailSender()

		s.passwordRecovery = NewPasswordRecovery(autowpDB, config.Captcha, config.Languages, emailSender)
	}

	return s.passwordRecovery, nil
}

func (s *Container) GetEmailSender() email.Sender {
	if s.emailSender == nil {
		cfg := s.GetConfig()

		if s.config.MockEmailSender {
			s.emailSender = &email.MockSender{}
		} else {
			s.emailSender = &email.SmtpSender{Config: cfg.SMTP}
		}
	}

	return s.emailSender
}

func (s *Container) SetEmailSender(emailSender email.Sender) {
	s.emailSender = emailSender
}

<<<<<<< HEAD
func (s *Container) GetImageStorage() (*storage.Storage, error) {
	if s.imageStorage == nil {
		db, err := s.GetAutowpDB()
=======
func (s *Container) GetEvents() (*Events, error) {
	if s.events == nil {
		autowpDB, err := s.GetAutowpDB()
>>>>>>> c18edffc
		if err != nil {
			return nil, err
		}

<<<<<<< HEAD
		config, err := s.GetConfig()
		if err != nil {
			return nil, err
		}

		imageStorage, err := storage.NewStorage(db, config.ImageStorage)
		if err != nil {
			return nil, err
		}

		s.imageStorage = imageStorage
	}

	return s.imageStorage, nil
=======
		s.events = NewEvents(autowpDB)
	}

	return s.events, nil
>>>>>>> c18edffc
}<|MERGE_RESOLUTION|>--- conflicted
+++ resolved
@@ -5,12 +5,9 @@
 	"database/sql"
 	"fmt"
 	"github.com/Nerzal/gocloak/v8"
-<<<<<<< HEAD
+	"github.com/autowp/goautowp/email"
 	"github.com/autowp/goautowp/image/storage"
-=======
-	"github.com/autowp/goautowp/email"
 	"github.com/autowp/goautowp/users"
->>>>>>> c18edffc
 	"github.com/casbin/casbin"
 	"github.com/getsentry/sentry-go"
 	sentrygin "github.com/getsentry/sentry-go/gin"
@@ -47,14 +44,10 @@
 	messages           *Messages
 	keyCloak           gocloak.GoCloak
 	passwordRecovery   *PasswordRecovery
-<<<<<<< HEAD
-	emailSender        EmailSender
-	imageStorage       *storage.Storage
-=======
 	emailSender        email.Sender
 	events             *Events
 	usersGrpcServer    *UsersGRPCServer
->>>>>>> c18edffc
+	imageStorage       *storage.Storage
 }
 
 // NewContainer constructor
@@ -636,20 +629,26 @@
 	s.emailSender = emailSender
 }
 
-<<<<<<< HEAD
-func (s *Container) GetImageStorage() (*storage.Storage, error) {
-	if s.imageStorage == nil {
-		db, err := s.GetAutowpDB()
-=======
 func (s *Container) GetEvents() (*Events, error) {
 	if s.events == nil {
 		autowpDB, err := s.GetAutowpDB()
->>>>>>> c18edffc
-		if err != nil {
-			return nil, err
-		}
-
-<<<<<<< HEAD
+		if err != nil {
+			return nil, err
+		}
+
+		s.events = NewEvents(autowpDB)
+	}
+
+	return s.events, nil
+}
+
+func (s *Container) GetImageStorage() (*storage.Storage, error) {
+	if s.imageStorage == nil {
+		db, err := s.GetAutowpDB()
+		if err != nil {
+			return nil, err
+		}
+
 		config, err := s.GetConfig()
 		if err != nil {
 			return nil, err
@@ -664,10 +663,4 @@
 	}
 
 	return s.imageStorage, nil
-=======
-		s.events = NewEvents(autowpDB)
-	}
-
-	return s.events, nil
->>>>>>> c18edffc
 }