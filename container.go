package goautowp

import (
	"context"
	"database/sql"
	"fmt"
<<<<<<< HEAD
	"github.com/autowp/goautowp/image/storage"
=======
	"github.com/Nerzal/gocloak/v8"
>>>>>>> 66e74d8b
	"github.com/casbin/casbin"
	"github.com/getsentry/sentry-go"
	sentrygin "github.com/getsentry/sentry-go/gin"
	"github.com/gin-gonic/gin"
	"github.com/improbable-eng/grpc-web/go/grpcweb"
	"github.com/jackc/pgx/v4/pgxpool"
	"google.golang.org/grpc"
	"log"
	"net/http"
	"time"
)

// Container Container
type Container struct {
	autowpDB           *sql.DB
	banRepository      *BanRepository
	catalogue          *Catalogue
	comments           *Comments
	config             Config
	contactsRepository *ContactsRepository
	duplicateFinder    *DuplicateFinder
	enforcer           *casbin.Enforcer
	feedback           *Feedback
	grpcServer         *GRPCServer
	location           *time.Location
	privateHttpServer  *http.Server
	privateRouter      *gin.Engine
	publicHttpServer   *http.Server
	publicRouter       http.HandlerFunc
	traffic            *Traffic
	trafficDB          *pgxpool.Pool
	userRepository     *UserRepository
	forums             *Forums
	messages           *Messages
<<<<<<< HEAD
	imageStorage       *storage.Storage
=======
	keyCloak           gocloak.GoCloak
	passwordRecovery   *PasswordRecovery
	emailSender        EmailSender
>>>>>>> 66e74d8b
}

// NewContainer constructor
func NewContainer(config Config) *Container {
	return &Container{
		config: config,
	}
}

func (s *Container) Close() error {
	s.banRepository = nil
	s.catalogue = nil
	s.comments = nil
	s.contactsRepository = nil
	s.duplicateFinder = nil
	s.traffic = nil
	s.userRepository = nil
	s.feedback = nil

	if s.autowpDB != nil {
		err := s.autowpDB.Close()
		if err != nil {
			log.Println(err.Error())
			sentry.CaptureException(err)
		}
		s.autowpDB = nil
	}

	if s.trafficDB != nil {
		s.trafficDB.Close()
		s.trafficDB = nil
	}

	return nil
}

func (s *Container) GetAutowpDB() (*sql.DB, error) {
	if s.autowpDB != nil {
		return s.autowpDB, nil
	}

	start := time.Now()
	timeout := 60 * time.Second

	log.Println("Waiting for mysql")

	var db *sql.DB
	var err error
	for {
		db, err = sql.Open("mysql", s.config.AutowpDSN)
		if err != nil {
			return nil, err
		}

		err = db.Ping()
		if err == nil {
			log.Println("Started.")
			break
		}

		if time.Since(start) > timeout {
			return nil, err
		}

		fmt.Print(".")
		time.Sleep(100 * time.Millisecond)
	}

	s.autowpDB = db

	return s.autowpDB, nil
}

func (s *Container) GetBanRepository() (*BanRepository, error) {
	if s.banRepository == nil {
		db, err := s.GetTrafficDB()
		if err != nil {
			return nil, err
		}

		s.banRepository, err = NewBanRepository(db)
		if err != nil {
			return nil, err
		}
	}

	return s.banRepository, nil
}

func (s *Container) GetCatalogue() (*Catalogue, error) {
	if s.catalogue == nil {
		db, err := s.GetAutowpDB()
		if err != nil {
			return nil, err
		}

		enforcer, err := s.GetEnforcer()
		if err != nil {
			return nil, err
		}

		config, err := s.GetConfig()
		if err != nil {
			return nil, err
		}

		s.catalogue, err = NewCatalogue(db, enforcer, config.OAuth)
		if err != nil {
			return nil, err
		}
	}

	return s.catalogue, nil
}

func (s *Container) GetComments() (*Comments, error) {
	if s.comments == nil {
		db, err := s.GetAutowpDB()
		if err != nil {
			return nil, err
		}

		extractor, err := s.GetUserExtractor()
		if err != nil {
			return nil, err
		}

		s.comments = NewComments(db, extractor)
	}

	return s.comments, nil
}

func (s *Container) GetConfig() (Config, error) {
	return s.config, nil
}

func (s *Container) GetContactsRepository() (*ContactsRepository, error) {
	if s.contactsRepository == nil {
		db, err := s.GetAutowpDB()
		if err != nil {
			return nil, err
		}

		s.contactsRepository, err = NewContactsRepository(db)
		if err != nil {
			return nil, err
		}
	}

	return s.contactsRepository, nil
}

func (s *Container) GetDuplicateFinder() (*DuplicateFinder, error) {
	if s.duplicateFinder == nil {
		db, err := s.GetAutowpDB()
		if err != nil {
			return nil, err
		}

		s.duplicateFinder, err = NewDuplicateFinder(db)
		if err != nil {
			return nil, err
		}
	}

	return s.duplicateFinder, nil
}

func (s *Container) GetEnforcer() (*casbin.Enforcer, error) {
	if s.enforcer == nil {
		s.enforcer = casbin.NewEnforcer("model.conf", "policy.csv")
	}

	return s.enforcer, nil
}

func (s *Container) GetFeedback() (*Feedback, error) {
	if s.feedback == nil {

		config, err := s.GetConfig()
		if err != nil {
			return nil, err
		}

		emailSender, err := s.GetEmailSender()
		if err != nil {
			return nil, err
		}

		s.feedback, err = NewFeedback(config.Feedback, config.Recaptcha, config.Captcha, emailSender)
		if err != nil {
			return nil, err
		}
	}

	return s.feedback, nil
}

func (s *Container) GetIPExtractor() (*IPExtractor, error) {
	return NewIPExtractor(s), nil
}

// GetLocation GetLocation
func (s *Container) GetLocation() (*time.Location, error) {
	if s.location == nil {
		loc, err := time.LoadLocation("UTC")
		if err != nil {
			return nil, err
		}

		s.location = loc
	}

	return s.location, nil
}

func (s *Container) GetPrivateHttpServer() (*http.Server, error) {
	if s.privateHttpServer == nil {
		config, err := s.GetConfig()
		if err != nil {
			return nil, err
		}

		router, err := s.GetPrivateRouter()
		if err != nil {
			return nil, err
		}

		s.privateHttpServer = &http.Server{Addr: config.PrivateRest.Listen, Handler: router}
	}

	return s.privateHttpServer, nil
}

func (s *Container) GetPrivateRouter() (*gin.Engine, error) {
	if s.privateRouter != nil {
		return s.privateRouter, nil
	}

	traffic, err := s.GetTraffic()
	if err != nil {
		return nil, err
	}

	r := gin.New()
	r.Use(gin.Recovery())
	r.Use(sentrygin.New(sentrygin.Options{}))

	traffic.SetupPrivateRouter(r)

	s.privateRouter = r

	return s.privateRouter, nil
}

func (s *Container) GetPublicHttpServer() (*http.Server, error) {
	if s.publicHttpServer == nil {
		config, err := s.GetConfig()
		if err != nil {
			return nil, err
		}

		r, err := s.GetPublicRouter()
		if err != nil {
			return nil, err
		}

		s.publicHttpServer = &http.Server{Addr: config.PublicRest.Listen, Handler: r}
	}

	return s.publicHttpServer, nil
}

func (s *Container) GetPublicRouter() (http.HandlerFunc, error) {

	if s.publicRouter != nil {
		return s.publicRouter, nil
	}

	srv, err := s.GetGRPCServer()
	if err != nil {
		return nil, err
	}

	grpcServer := grpc.NewServer()
	RegisterAutowpServer(grpcServer, srv)

	wrappedGrpc := grpcweb.WrapServer(grpcServer)

	s.publicRouter = wrappedGrpc.ServeHTTP

	return s.publicRouter, nil
}

func (s *Container) GetTraffic() (*Traffic, error) {
	if s.traffic == nil {
		db, err := s.GetTrafficDB()
		if err != nil {
			return nil, err
		}

		autowpDB, err := s.GetAutowpDB()
		if err != nil {
			return nil, err
		}

		ban, err := s.GetBanRepository()
		if err != nil {
			return nil, err
		}

		enforcer, err := s.GetEnforcer()
		if err != nil {
			return nil, err
		}

		config, err := s.GetConfig()
		if err != nil {
			return nil, err
		}

		userExtractor, err := s.GetUserExtractor()
		if err != nil {
			return nil, err
		}

		traffic, err := NewTraffic(db, autowpDB, enforcer, ban, userExtractor, config.OAuth)
		if err != nil {
			log.Println(err.Error())
			return nil, err
		}

		s.traffic = traffic
	}

	return s.traffic, nil
}

func (s *Container) GetTrafficDB() (*pgxpool.Pool, error) {

	if s.trafficDB != nil {
		return s.trafficDB, nil
	}

	config, err := s.GetConfig()
	if err != nil {
		return nil, err
	}

	start := time.Now()
	timeout := 60 * time.Second

	log.Println("Waiting for postgres")

	var pool *pgxpool.Pool
	for {
		pool, err = pgxpool.Connect(context.Background(), config.TrafficDSN)
		if err != nil {
			return nil, err
		}

		db, err := pool.Acquire(context.Background())
		if err != nil {
			return nil, err
		}

		err = db.Conn().Ping(context.Background())
		db.Release()
		if err == nil {
			log.Println("Started.")
			break
		}

		if time.Since(start) > timeout {
			return nil, err
		}

		log.Println(err)
		fmt.Print(".")
		time.Sleep(100 * time.Millisecond)
	}

	s.trafficDB = pool

	return pool, nil
}

func (s *Container) GetUserExtractor() (*UserExtractor, error) {
	return NewUserExtractor(s), nil
}

func (s *Container) GetUserRepository() (*UserRepository, error) {

	if s.userRepository == nil {
		autowpDB, err := s.GetAutowpDB()
		if err != nil {
			return nil, err
		}

		config, err := s.GetConfig()
		if err != nil {
			return nil, err
		}

		keycloak, err := s.GetKeyCloak()
		if err != nil {
			return nil, err
		}

		emailSender, err := s.GetEmailSender()
		if err != nil {
			return nil, err
		}

		s.userRepository, err = NewUserRepository(
			autowpDB,
			config.UsersSalt,
			config.EmailSalt,
			config.Languages,
			emailSender,
			keycloak,
			config.KeyCloak,
		)
		if err != nil {
			return nil, err
		}
	}

	return s.userRepository, nil
}

func (s *Container) GetGRPCServer() (*GRPCServer, error) {
	if s.grpcServer == nil {
		catalogue, err := s.GetCatalogue()
		if err != nil {
			return nil, err
		}

		config, err := s.GetConfig()
		if err != nil {
			return nil, err
		}

		db, err := s.GetAutowpDB()
		if err != nil {
			return nil, err
		}

		enforcer, err := s.GetEnforcer()
		if err != nil {
			return nil, err
		}

		contactsRepository, err := s.GetContactsRepository()
		if err != nil {
			return nil, err
		}

		userRepository, err := s.GetUserRepository()
		if err != nil {
			return nil, err
		}

		userExtractor, err := s.GetUserExtractor()
		if err != nil {
			return nil, err
		}

		comments, err := s.GetComments()
		if err != nil {
			return nil, err
		}

		traffic, err := s.GetTraffic()
		if err != nil {
			return nil, err
		}

		ipExtractor, err := s.GetIPExtractor()
		if err != nil {
			return nil, err
		}

		feedback, err := s.GetFeedback()
		if err != nil {
			return nil, err
		}

		forums, err := s.GetForums()
		if err != nil {
			return nil, err
		}

		messages, err := s.GetMessages()
		if err != nil {
			return nil, err
		}

		s.grpcServer, err = NewGRPCServer(
			s,
			catalogue,
			config.Recaptcha,
			config.FileStorage,
			db,
			enforcer,
			config.OAuth,
			contactsRepository,
			userRepository,
			userExtractor,
			comments,
			traffic,
			ipExtractor,
			feedback,
			forums,
			messages,
		)
		if err != nil {
			return nil, err
		}
	}

	return s.grpcServer, nil
}

func (s *Container) GetForums() (*Forums, error) {
	if s.forums == nil {
		db, err := s.GetAutowpDB()
		if err != nil {
			return nil, err
		}

		s.forums = NewForums(db)
	}

	return s.forums, nil
}

func (s *Container) GetMessages() (*Messages, error) {
	if s.messages == nil {
		db, err := s.GetAutowpDB()
		if err != nil {
			return nil, err
		}

		s.messages = NewMessages(db)
	}

	return s.messages, nil
}

<<<<<<< HEAD
func (s *Container) GetImageStorage() (*storage.Storage, error) {
	if s.imageStorage == nil {
		db, err := s.GetAutowpDB()
=======
func (s *Container) GetKeyCloak() (gocloak.GoCloak, error) {
	if s.keyCloak == nil {
		config, err := s.GetConfig()
>>>>>>> 66e74d8b
		if err != nil {
			return nil, err
		}

<<<<<<< HEAD
=======
		client := gocloak.NewClient(config.KeyCloak.URL)

		s.keyCloak = client
	}

	return s.keyCloak, nil
}

func (s *Container) GetPasswordRecovery() (*PasswordRecovery, error) {
	if s.passwordRecovery == nil {
>>>>>>> 66e74d8b
		config, err := s.GetConfig()
		if err != nil {
			return nil, err
		}

<<<<<<< HEAD
		imageStorage, err := storage.NewStorage(db, config.ImageStorage)
=======
		autowpDB, err := s.GetAutowpDB()
		if err != nil {
			return nil, err
		}

		emailSender, err := s.GetEmailSender()
		if err != nil {
			return nil, err
		}

		s.passwordRecovery = NewPasswordRecovery(autowpDB, config.Captcha, config.Languages, emailSender)
	}

	return s.passwordRecovery, nil
}

func (s *Container) GetEmailSender() (EmailSender, error) {
	if s.emailSender == nil {
		config, err := s.GetConfig()
>>>>>>> 66e74d8b
		if err != nil {
			return nil, err
		}

<<<<<<< HEAD
		s.imageStorage = imageStorage
	}

	return s.imageStorage, nil
=======
		if s.config.MockEmailSender {
			s.emailSender = &MockEmailSender{}
		} else {
			s.emailSender = &SmtpEmailSender{config: config.SMTP}
		}
	}

	return s.emailSender, nil
}

func (s *Container) SetEmailSender(emailSender EmailSender) {
	s.emailSender = emailSender
>>>>>>> 66e74d8b
}<|MERGE_RESOLUTION|>--- conflicted
+++ resolved
@@ -4,11 +4,8 @@
 	"context"
 	"database/sql"
 	"fmt"
-<<<<<<< HEAD
 	"github.com/autowp/goautowp/image/storage"
-=======
 	"github.com/Nerzal/gocloak/v8"
->>>>>>> 66e74d8b
 	"github.com/casbin/casbin"
 	"github.com/getsentry/sentry-go"
 	sentrygin "github.com/getsentry/sentry-go/gin"
@@ -43,13 +40,10 @@
 	userRepository     *UserRepository
 	forums             *Forums
 	messages           *Messages
-<<<<<<< HEAD
-	imageStorage       *storage.Storage
-=======
 	keyCloak           gocloak.GoCloak
 	passwordRecovery   *PasswordRecovery
 	emailSender        EmailSender
->>>>>>> 66e74d8b
+	imageStorage       *storage.Storage
 }
 
 // NewContainer constructor
@@ -601,21 +595,13 @@
 	return s.messages, nil
 }
 
-<<<<<<< HEAD
-func (s *Container) GetImageStorage() (*storage.Storage, error) {
-	if s.imageStorage == nil {
-		db, err := s.GetAutowpDB()
-=======
 func (s *Container) GetKeyCloak() (gocloak.GoCloak, error) {
 	if s.keyCloak == nil {
 		config, err := s.GetConfig()
->>>>>>> 66e74d8b
-		if err != nil {
-			return nil, err
-		}
-
-<<<<<<< HEAD
-=======
+		if err != nil {
+			return nil, err
+		}
+
 		client := gocloak.NewClient(config.KeyCloak.URL)
 
 		s.keyCloak = client
@@ -626,15 +612,11 @@
 
 func (s *Container) GetPasswordRecovery() (*PasswordRecovery, error) {
 	if s.passwordRecovery == nil {
->>>>>>> 66e74d8b
-		config, err := s.GetConfig()
-		if err != nil {
-			return nil, err
-		}
-
-<<<<<<< HEAD
-		imageStorage, err := storage.NewStorage(db, config.ImageStorage)
-=======
+		config, err := s.GetConfig()
+		if err != nil {
+			return nil, err
+		}
+
 		autowpDB, err := s.GetAutowpDB()
 		if err != nil {
 			return nil, err
@@ -654,17 +636,10 @@
 func (s *Container) GetEmailSender() (EmailSender, error) {
 	if s.emailSender == nil {
 		config, err := s.GetConfig()
->>>>>>> 66e74d8b
-		if err != nil {
-			return nil, err
-		}
-
-<<<<<<< HEAD
-		s.imageStorage = imageStorage
-	}
-
-	return s.imageStorage, nil
-=======
+		if err != nil {
+			return nil, err
+		}
+
 		if s.config.MockEmailSender {
 			s.emailSender = &MockEmailSender{}
 		} else {
@@ -677,5 +652,27 @@
 
 func (s *Container) SetEmailSender(emailSender EmailSender) {
 	s.emailSender = emailSender
->>>>>>> 66e74d8b
+}
+
+func (s *Container) GetImageStorage() (*storage.Storage, error) {
+	if s.imageStorage == nil {
+		db, err := s.GetAutowpDB()
+		if err != nil {
+			return nil, err
+		}
+
+		config, err := s.GetConfig()
+		if err != nil {
+			return nil, err
+		}
+
+		imageStorage, err := storage.NewStorage(db, config.ImageStorage)
+		if err != nil {
+			return nil, err
+		}
+
+		s.imageStorage = imageStorage
+	}
+
+	return s.imageStorage, nil
 }