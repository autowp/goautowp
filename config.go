package goautowp

import (
	"fmt"
	"github.com/autowp/goautowp/auth"
	"github.com/autowp/goautowp/config"
	"log"

	"github.com/autowp/goautowp/image/storage"
	"github.com/spf13/viper"
)

// SentryConfig SentryConfig
type SentryConfig struct {
	DSN         string `yaml:"dsn"         mapstructure:"dsn"`
	Environment string `yaml:"environment" mapstructure:"environment"`
}

// FileStorageConfig FileStorageConfig
type FileStorageConfig struct {
	S3     S3Config `yaml:"s3"     mapstructure:"s3"`
	Bucket string   `yaml:"bucket" mapstructure:"bucket"`
}

// S3Config S3Config
type S3Config struct {
	Credentials      S3CredentialsConfig `yaml:"credentials"         mapstructure:"credentials"`
	Region           string              `yaml:"region"              mapstructure:"region"`
	Endpoints        []string            `yaml:"endpoints"           mapstructure:"endpoints"`
	S3ForcePathStyle bool                `yaml:"s3_force_path_style" mapstructure:"s3_force_path_style"`
}

// S3CredentialsConfig S3CredentialsConfig
type S3CredentialsConfig struct {
	Key    string `yaml:"key"    mapstructure:"key"`
	Secret string `yaml:"secret" mapstructure:"secret"`
}

// DuplicateFinderConfig DuplicateFinderConfig
type DuplicateFinderConfig struct {
	RabbitMQ string `yaml:"rabbitmq" mapstructure:"rabbitmq"`
	Queue    string `yaml:"queue"    mapstructure:"queue"`
}

// RestConfig RestConfig
type RestConfig struct {
	Listen string `mapstructure:"listen"`
}

// RecaptchaConfig RecaptchaConfig
type RecaptchaConfig struct {
	PublicKey  string `yaml:"public-key"  mapstructure:"public-key"`
	PrivateKey string `yaml:"private-key" mapstructure:"private-key"`
}

// FeedbackConfig FeedbackConfig
type FeedbackConfig struct {
	From    string   `yaml:"from"    mapstructure:"from"`
	To      []string `yaml:"to"      mapstructure:"to"`
	Subject string   `yaml:"subject" mapstructure:"subject"`
}

// Config Application config definition
type Config struct {
<<<<<<< HEAD
	GinMode           string                    `yaml:"gin-mode"           mapstructure:"gin-mode"`
	PublicRest        RestConfig                `yaml:"public-rest"        mapstructure:"public-rest"`
	DuplicateFinder   DuplicateFinderConfig     `yaml:"duplicate_finder"   mapstructure:"duplicate_finder"`
	AutowpDSN         string                    `yaml:"autowp-dsn"         mapstructure:"autowp-dsn"`
	AutowpMigrations  MigrationsConfig          `yaml:"autowp-migrations"  mapstructure:"autowp-migrations"`
	Sentry            SentryConfig              `yaml:"sentry"             mapstructure:"sentry"`
	FileStorage       FileStorageConfig         `yaml:"file_storage"       mapstructure:"file_storage"`
	OAuth             OAuthConfig               `yaml:"oauth"              mapstructure:"oauth"`
	RabbitMQ          string                    `yaml:"rabbitmq"           mapstructure:"rabbitmq"`
	MonitoringQueue   string                    `yaml:"monitoring_queue"   mapstructure:"monitoring_queue"`
	PrivateRest       RestConfig                `yaml:"private-rest"       mapstructure:"private-rest"`
	TrafficDSN        string                    `yaml:"traffic-dsn"        mapstructure:"traffic-dsn"`
	TrafficMigrations MigrationsConfig          `yaml:"traffic-migrations" mapstructure:"traffic-migrations"`
	Recaptcha         RecaptchaConfig           `yaml:"recaptcha"          mapstructure:"recaptcha"`
	MockEmailSender   bool                      `yaml:"mock-email-sender"  mapstructure:"mock-email-sender"`
	SMTP              SMTPConfig                `yaml:"smtp"               mapstructure:"smtp"`
	Feedback          FeedbackConfig            `yaml:"feedback"           mapstructure:"feedback"`
	KeyCloak          KeyCloakConfig            `yaml:"keycloak"           mapstructure:"keycloak"`
	UsersSalt         string                    `yaml:"users-salt"         mapstructure:"users-salt"`
	EmailSalt         string                    `yaml:"email-salt"         mapstructure:"email-salt"`
	Languages         map[string]LanguageConfig `yaml:"languages"          mapstructure:"languages"`
	Captcha           bool                      `yaml:"captcha"            mapstructure:"captcha"`
	ImageStorage      storage.Config            `yaml:"image-storage"      mapstructure:"image-storage"`
=======
	GinMode           string                           `yaml:"gin-mode"           mapstructure:"gin-mode"`
	PublicRest        RestConfig                       `yaml:"public-rest"        mapstructure:"public-rest"`
	DuplicateFinder   DuplicateFinderConfig            `yaml:"duplicate_finder"   mapstructure:"duplicate_finder"`
	AutowpDSN         string                           `yaml:"autowp-dsn"         mapstructure:"autowp-dsn"`
	AutowpMigrations  config.MigrationsConfig          `yaml:"autowp-migrations"  mapstructure:"autowp-migrations"`
	Sentry            SentryConfig                     `yaml:"sentry"             mapstructure:"sentry"`
	FileStorage       FileStorageConfig                `yaml:"file_storage"       mapstructure:"file_storage"`
	RabbitMQ          string                           `yaml:"rabbitmq"           mapstructure:"rabbitmq"`
	MonitoringQueue   string                           `yaml:"monitoring_queue"   mapstructure:"monitoring_queue"`
	PrivateRest       RestConfig                       `yaml:"private-rest"       mapstructure:"private-rest"`
	TrafficDSN        string                           `yaml:"traffic-dsn"        mapstructure:"traffic-dsn"`
	TrafficMigrations config.MigrationsConfig          `yaml:"traffic-migrations" mapstructure:"traffic-migrations"`
	Recaptcha         RecaptchaConfig                  `yaml:"recaptcha"          mapstructure:"recaptcha"`
	MockEmailSender   bool                             `yaml:"mock-email-sender"  mapstructure:"mock-email-sender"`
	SMTP              config.SMTPConfig                `yaml:"smtp"               mapstructure:"smtp"`
	Feedback          FeedbackConfig                   `yaml:"feedback"           mapstructure:"feedback"`
	KeyCloak          config.KeyCloakConfig            `yaml:"keycloak"           mapstructure:"keycloak"`
	UsersSalt         string                           `yaml:"users-salt"         mapstructure:"users-salt"`
	EmailSalt         string                           `yaml:"email-salt"         mapstructure:"email-salt"`
	Languages         map[string]config.LanguageConfig `yaml:"languages"          mapstructure:"languages"`
	Captcha           bool                             `yaml:"captcha"            mapstructure:"captcha"`
	Auth              auth.Config                      `yaml:"auth"               mapstructure:"auth"`
>>>>>>> c18edffc
}

// LoadConfig LoadConfig
func LoadConfig() Config {

	cfg := Config{}

	viper.SetConfigName("defaults")
	viper.SetConfigType("yaml")
	viper.AddConfigPath(".")

	err := viper.ReadInConfig()
	if err != nil {
		panic(err)
	}

	viper.SetConfigName("config")
	err = viper.MergeInConfig()
	if err != nil {
		panic(err)
	}

	err = viper.Unmarshal(&cfg)
	if err != nil {
		panic(fmt.Errorf("fatal error unmarshal config: %s", err))
	}

	return cfg
}

// ValidateConfig ValidateConfig
func ValidateConfig(config Config) {
	if config.DuplicateFinder.RabbitMQ == "" {
		log.Fatalln("Address not provided")
	}

	if config.DuplicateFinder.Queue == "" {
		log.Fatalln("DuplicateFinderQueue not provided")
	}

	if config.RabbitMQ == "" {
		log.Fatalln("Address not provided")
	}

	if config.MonitoringQueue == "" {
		log.Fatalln("MonitoringQueue not provided")
	}
}<|MERGE_RESOLUTION|>--- conflicted
+++ resolved
@@ -62,31 +62,6 @@
 
 // Config Application config definition
 type Config struct {
-<<<<<<< HEAD
-	GinMode           string                    `yaml:"gin-mode"           mapstructure:"gin-mode"`
-	PublicRest        RestConfig                `yaml:"public-rest"        mapstructure:"public-rest"`
-	DuplicateFinder   DuplicateFinderConfig     `yaml:"duplicate_finder"   mapstructure:"duplicate_finder"`
-	AutowpDSN         string                    `yaml:"autowp-dsn"         mapstructure:"autowp-dsn"`
-	AutowpMigrations  MigrationsConfig          `yaml:"autowp-migrations"  mapstructure:"autowp-migrations"`
-	Sentry            SentryConfig              `yaml:"sentry"             mapstructure:"sentry"`
-	FileStorage       FileStorageConfig         `yaml:"file_storage"       mapstructure:"file_storage"`
-	OAuth             OAuthConfig               `yaml:"oauth"              mapstructure:"oauth"`
-	RabbitMQ          string                    `yaml:"rabbitmq"           mapstructure:"rabbitmq"`
-	MonitoringQueue   string                    `yaml:"monitoring_queue"   mapstructure:"monitoring_queue"`
-	PrivateRest       RestConfig                `yaml:"private-rest"       mapstructure:"private-rest"`
-	TrafficDSN        string                    `yaml:"traffic-dsn"        mapstructure:"traffic-dsn"`
-	TrafficMigrations MigrationsConfig          `yaml:"traffic-migrations" mapstructure:"traffic-migrations"`
-	Recaptcha         RecaptchaConfig           `yaml:"recaptcha"          mapstructure:"recaptcha"`
-	MockEmailSender   bool                      `yaml:"mock-email-sender"  mapstructure:"mock-email-sender"`
-	SMTP              SMTPConfig                `yaml:"smtp"               mapstructure:"smtp"`
-	Feedback          FeedbackConfig            `yaml:"feedback"           mapstructure:"feedback"`
-	KeyCloak          KeyCloakConfig            `yaml:"keycloak"           mapstructure:"keycloak"`
-	UsersSalt         string                    `yaml:"users-salt"         mapstructure:"users-salt"`
-	EmailSalt         string                    `yaml:"email-salt"         mapstructure:"email-salt"`
-	Languages         map[string]LanguageConfig `yaml:"languages"          mapstructure:"languages"`
-	Captcha           bool                      `yaml:"captcha"            mapstructure:"captcha"`
-	ImageStorage      storage.Config            `yaml:"image-storage"      mapstructure:"image-storage"`
-=======
 	GinMode           string                           `yaml:"gin-mode"           mapstructure:"gin-mode"`
 	PublicRest        RestConfig                       `yaml:"public-rest"        mapstructure:"public-rest"`
 	DuplicateFinder   DuplicateFinderConfig            `yaml:"duplicate_finder"   mapstructure:"duplicate_finder"`
@@ -109,7 +84,7 @@
 	Languages         map[string]config.LanguageConfig `yaml:"languages"          mapstructure:"languages"`
 	Captcha           bool                             `yaml:"captcha"            mapstructure:"captcha"`
 	Auth              auth.Config                      `yaml:"auth"               mapstructure:"auth"`
->>>>>>> c18edffc
+	ImageStorage      storage.Config                   `yaml:"image-storage"      mapstructure:"image-storage"`
 }
 
 // LoadConfig LoadConfig
