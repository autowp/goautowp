package main

import (
	"log"
	"os"
	"os/signal"
	"sync"
	"syscall"
	"time"

	"github.com/autowp/goautowp"
	"github.com/getsentry/sentry-go"
)

func main() {

	config := goautowp.LoadConfig()

	goautowp.ValidateConfig(config)
<<<<<<< HEAD

	err := sentry.Init(sentry.ClientOptions{
		Dsn:         config.Sentry.DSN,
		Environment: config.Sentry.Environment,
	})

	if err != nil {
		log.Printf("Error: %v\n", err)
		os.Exit(1)
		return
	}

	t, err := goautowp.NewService(config)
=======
	wg := &sync.WaitGroup{}
	t, err := goautowp.NewService(wg, config)
>>>>>>> 5bdd5be5

	if err != nil {
		log.Printf("Error: %v\n", err)
		os.Exit(1)
		return
	}

	c := make(chan os.Signal, 2)
	signal.Notify(c, os.Interrupt, syscall.SIGTERM)
	for sig := range c {
		log.Printf("captured %v, stopping and exiting.", sig)

		sentry.Flush(time.Second * 5)

		t.Close()
<<<<<<< HEAD
=======
		wg.Wait()
>>>>>>> 5bdd5be5
		os.Exit(0)
	}

	sentry.Flush(time.Second * 5)

	t.Close()
	wg.Wait()
	os.Exit(0)
}<|MERGE_RESOLUTION|>--- conflicted
+++ resolved
@@ -17,7 +17,6 @@
 	config := goautowp.LoadConfig()
 
 	goautowp.ValidateConfig(config)
-<<<<<<< HEAD
 
 	err := sentry.Init(sentry.ClientOptions{
 		Dsn:         config.Sentry.DSN,
@@ -30,11 +29,8 @@
 		return
 	}
 
-	t, err := goautowp.NewService(config)
-=======
 	wg := &sync.WaitGroup{}
 	t, err := goautowp.NewService(wg, config)
->>>>>>> 5bdd5be5
 
 	if err != nil {
 		log.Printf("Error: %v\n", err)
@@ -50,10 +46,7 @@
 		sentry.Flush(time.Second * 5)
 
 		t.Close()
-<<<<<<< HEAD
-=======
 		wg.Wait()
->>>>>>> 5bdd5be5
 		os.Exit(0)
 	}
 
